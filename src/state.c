/*
  Copyright 2007-2016 David Robillard <d@drobilla.net>

  Permission to use, copy, modify, and/or distribute this software for any
  purpose with or without fee is hereby granted, provided that the above
  copyright notice and this permission notice appear in all copies.

  THIS SOFTWARE IS PROVIDED "AS IS" AND THE AUTHOR DISCLAIMS ALL WARRANTIES
  WITH REGARD TO THIS SOFTWARE INCLUDING ALL IMPLIED WARRANTIES OF
  MERCHANTABILITY AND FITNESS. IN NO EVENT SHALL THE AUTHOR BE LIABLE FOR
  ANY SPECIAL, DIRECT, INDIRECT, OR CONSEQUENTIAL DAMAGES OR ANY DAMAGES
  WHATSOEVER RESULTING FROM LOSS OF USE, DATA OR PROFITS, WHETHER IN AN
  ACTION OF CONTRACT, NEGLIGENCE OR OTHER TORTIOUS ACTION, ARISING OUT OF
  OR IN CONNECTION WITH THE USE OR PERFORMANCE OF THIS SOFTWARE.
*/

#include "jalv_internal.h"

#include "lilv/lilv.h"
#include "lv2/atom/forge.h"
#include "lv2/core/lv2.h"
#include "lv2/state/state.h"
#include "lv2/urid/urid.h"
#include "lv2/presets/presets.h"
#include "zix/common.h"
#include "zix/ring.h"
#include "zix/sem.h"

#include <stdbool.h>
#include <stdint.h>
#include <stdio.h>
#include <stdlib.h>
#include <string.h>

char*
jalv_make_path(LV2_State_Make_Path_Handle handle, const char* path)
{
  Jalv* jalv = (Jalv*)handle;

  // Create in save directory if saving, otherwise use temp directory
  return jalv_strjoin(jalv->save_dir ? jalv->save_dir : jalv->temp_dir, path);
}

static const void*
get_port_value(const char* port_symbol,
               void*       user_data,
               uint32_t*   size,
               uint32_t*   type)
{
  Jalv*        jalv = (Jalv*)user_data;
  struct Port* port = jalv_port_by_symbol(jalv, port_symbol);
  if (port && port->flow == FLOW_INPUT && port->type == TYPE_CONTROL) {
    *size = sizeof(float);
    *type = jalv->forge.Float;
    return &port->control;
  }
  *size = *type = 0;
  return NULL;
}

void
jalv_save(Jalv* jalv, const char* dir)
{
  jalv->save_dir = jalv_strjoin(dir, "/");

  LilvState* const state =
    lilv_state_new_from_instance(jalv->plugin,
                                 jalv->instance,
                                 &jalv->map,
                                 jalv->temp_dir,
                                 dir,
                                 dir,
                                 dir,
                                 get_port_value,
                                 jalv,
                                 LV2_STATE_IS_POD | LV2_STATE_IS_PORTABLE,
                                 NULL);

  lilv_state_save(
    jalv->world, &jalv->map, &jalv->unmap, state, NULL, dir, "state.ttl");

  lilv_state_free(state);

  free(jalv->save_dir);
  jalv->save_dir = NULL;
}

int
jalv_load_presets(Jalv* jalv, PresetSink sink, void* data)
{
  LilvNodes* presets =
    lilv_plugin_get_related(jalv->plugin, jalv->nodes.pset_Preset);
  LILV_FOREACH (nodes, i, presets) {
    const LilvNode* preset = lilv_nodes_get(presets, i);
    lilv_world_load_resource(jalv->world, preset);
    if (!sink) {
      continue;
    }

    LilvNodes* labels =
      lilv_world_find_nodes(jalv->world, preset, jalv->nodes.rdfs_label, NULL);
    if (labels) {
      const LilvNode* label = lilv_nodes_get_first(labels);
      sink(jalv, preset, label, data);
      lilv_nodes_free(labels);
    } else {
      fprintf(stderr,
              "Preset <%s> has no rdfs:label\n",
              lilv_node_as_string(lilv_nodes_get(presets, i)));
    }
  }
  lilv_nodes_free(presets);

  return 0;
}

int
jalv_unload_presets(Jalv* jalv)
{
  LilvNodes* presets =
    lilv_plugin_get_related(jalv->plugin, jalv->nodes.pset_Preset);
  LILV_FOREACH (nodes, i, presets) {
    const LilvNode* preset = lilv_nodes_get(presets, i);
    lilv_world_unload_resource(jalv->world, preset);
  }
  lilv_nodes_free(presets);

  return 0;
}

static void
set_port_value(const char* port_symbol,
               void*       user_data,
               const void* value,
               uint32_t    ZIX_UNUSED(size),
               uint32_t    type)
{
  Jalv*        jalv = (Jalv*)user_data;
  struct Port* port = jalv_port_by_symbol(jalv, port_symbol);
  if (!port) {
    fprintf(stderr, "error: Preset port `%s' is missing\n", port_symbol);
    return;
  }

  float fvalue = 0.0f;
  if (type == jalv->forge.Float) {
    fvalue = *(const float*)value;
  } else if (type == jalv->forge.Double) {
    fvalue = *(const double*)value;
  } else if (type == jalv->forge.Int) {
    fvalue = *(const int32_t*)value;
  } else if (type == jalv->forge.Long) {
    fvalue = *(const int64_t*)value;
  } else {
    fprintf(stderr,
            "error: Preset `%s' value has bad type <%s>\n",
            port_symbol,
            jalv->unmap.unmap(jalv->unmap.handle, type));
    return;
  }

  if (jalv->play_state != JALV_RUNNING) {
    // Set value on port struct directly
    port->control = fvalue;
  } else {
    // Send value to running plugin
    jalv_ui_write(jalv, port->index, sizeof(fvalue), 0, &fvalue);
  }

  if (jalv->has_ui) {
    // Update UI
    char           buf[sizeof(ControlChange) + sizeof(fvalue)];
    ControlChange* ev = (ControlChange*)buf;
    ev->index         = port->index;
    ev->protocol      = 0;
    ev->size          = sizeof(fvalue);
    *(float*)(ev + 1) = fvalue;
    zix_ring_write(jalv->plugin_events, buf, sizeof(buf));
  }
}

void
jalv_apply_state(Jalv* jalv, LilvState* state)
{
  bool must_pause = !jalv->safe_restore && jalv->play_state == JALV_RUNNING;
  if (state) {
    if (must_pause) {
      jalv->play_state = JALV_PAUSE_REQUESTED;
      zix_sem_wait(&jalv->paused);
    }

    const LV2_Feature* state_features[9] = {
      &jalv->features.map_feature,
      &jalv->features.unmap_feature,
      &jalv->features.make_path_feature,
      &jalv->features.state_sched_feature,
      &jalv->features.safe_restore_feature,
      &jalv->features.log_feature,
      &jalv->features.options_feature,
      NULL};

    lilv_state_restore(
      state, jalv->instance, set_port_value, jalv, 0, state_features);

    if (must_pause) {
      jalv->request_update = true;
      jalv->play_state     = JALV_RUNNING;
    }
  }
}

int
jalv_apply_preset(Jalv* jalv, const LilvNode* preset)
{
  lilv_state_free(jalv->preset);
  jalv->preset = lilv_state_new_from_world(jalv->world, &jalv->map, preset);
  jalv_apply_state(jalv, jalv->preset);
  return 0;
}

int
jalv_save_preset(Jalv*       jalv,
                 const char* dir,
                 const char* uri,
                 const char* label,
                 const char* filename)
{
  LilvState* const state =
    lilv_state_new_from_instance(jalv->plugin,
                                 jalv->instance,
                                 &jalv->map,
                                 jalv->temp_dir,
                                 dir,
                                 dir,
                                 dir,
                                 get_port_value,
                                 jalv,
                                 LV2_STATE_IS_POD | LV2_STATE_IS_PORTABLE,
                                 NULL);

  if (label) {
    lilv_state_set_label(state, label);
  }

  int ret = lilv_state_save(
    jalv->world, &jalv->map, &jalv->unmap, state, uri, dir, filename);

  lilv_state_free(jalv->preset);
  jalv->preset = state;

  return ret;
}

int
jalv_save_bank_preset(Jalv*  jalv,
                 const char* dir,
                 const char* uri_bank,
                 const char* uri_preset,
                 const char* label_preset,
                 const char* filename)
{
	LilvState* const state = lilv_state_new_from_instance(
		jalv->plugin, jalv->instance, &jalv->map,
		jalv->temp_dir, dir, dir, dir,
		get_port_value, jalv,
		LV2_STATE_IS_POD|LV2_STATE_IS_PORTABLE, NULL);

	if (label_preset) {
		lilv_state_set_label(state, label_preset);
	}

	if (uri_bank) {
		const LV2_URID bank_key_urid = jalv->map.map(jalv, LV2_PRESETS__bank);
		const LV2_URID bank_urid = jalv->map.map(jalv, uri_bank);
		const LV2_URID atom_urid = jalv->map.map(jalv, LV2_ATOM__URID);
		lilv_state_set_metadata(state, bank_key_urid, &bank_urid, sizeof(bank_urid), atom_urid, LV2_STATE_IS_POD | LV2_STATE_IS_PORTABLE);
	}

	int ret = lilv_state_save(
		jalv->world, &jalv->map, &jalv->unmap, state, uri_preset, dir, filename);

	lilv_state_free(jalv->preset);
	jalv->preset = state;

	return ret;
}

int
jalv_delete_current_preset(Jalv* jalv)
{
<<<<<<< HEAD
	if (!jalv->preset) {
		return 1;
	}

	lilv_world_unload_resource(jalv->world, lilv_state_get_uri(jalv->preset));
	lilv_state_delete(jalv->world, jalv->preset);
	lilv_state_free(jalv->preset);
	jalv->preset = NULL;
	return 0;
}

void
jalv_command_save_preset(Jalv* jalv, char* sym)
{
	char dir_preset[1024];
	char fname_preset[1024];
	char *plugin_name = jalv_get_plugin_name(jalv);
	char *saveptr = sym;
	char *bank_uri = strtok_r(sym, ",", &saveptr);
	char *label_preset = strtok_r(NULL, ",", &saveptr);
	if (!label_preset) {
		label_preset = bank_uri;
		bank_uri = NULL;
	}
	jalv_fix_filename(plugin_name);
	sprintf(dir_preset, "%s/%s.presets.lv2/", jalv->opts.preset_path, plugin_name);
	sprintf(fname_preset, "%s.ttl", label_preset);
	jalv_fix_filename(fname_preset);
	if (bank_uri) {
		jalv_save_bank_preset(jalv, dir_preset, bank_uri, NULL, label_preset, fname_preset);
	} else {
		jalv_save_preset(jalv, dir_preset, NULL, label_preset, fname_preset);
	}
	//Print saved preset uri
	printf("file://%s%s\n", dir_preset, fname_preset);
	// Reload bundle into the world
	LilvNode* ldir = lilv_new_file_uri(jalv->world, NULL, dir_preset);
	lilv_world_unload_bundle(jalv->world, ldir);
	lilv_world_load_bundle(jalv->world, ldir);
	lilv_node_free(ldir);
	free(plugin_name);
=======
  if (!jalv->preset) {
    return 1;
  }

  lilv_world_unload_resource(jalv->world, lilv_state_get_uri(jalv->preset));
  lilv_state_delete(jalv->world, jalv->preset);
  lilv_state_free(jalv->preset);
  jalv->preset = NULL;
  return 0;
>>>>>>> f43249e5
}<|MERGE_RESOLUTION|>--- conflicted
+++ resolved
@@ -288,16 +288,15 @@
 int
 jalv_delete_current_preset(Jalv* jalv)
 {
-<<<<<<< HEAD
-	if (!jalv->preset) {
-		return 1;
-	}
-
-	lilv_world_unload_resource(jalv->world, lilv_state_get_uri(jalv->preset));
-	lilv_state_delete(jalv->world, jalv->preset);
-	lilv_state_free(jalv->preset);
-	jalv->preset = NULL;
-	return 0;
+  if (!jalv->preset) {
+    return 1;
+  }
+
+  lilv_world_unload_resource(jalv->world, lilv_state_get_uri(jalv->preset));
+  lilv_state_delete(jalv->world, jalv->preset);
+  lilv_state_free(jalv->preset);
+  jalv->preset = NULL;
+  return 0;
 }
 
 void
@@ -330,15 +329,4 @@
 	lilv_world_load_bundle(jalv->world, ldir);
 	lilv_node_free(ldir);
 	free(plugin_name);
-=======
-  if (!jalv->preset) {
-    return 1;
-  }
-
-  lilv_world_unload_resource(jalv->world, lilv_state_get_uri(jalv->preset));
-  lilv_state_delete(jalv->world, jalv->preset);
-  lilv_state_free(jalv->preset);
-  jalv->preset = NULL;
-  return 0;
->>>>>>> f43249e5
 }
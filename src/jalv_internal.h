--- conflicted
+++ resolved
@@ -39,207 +39,7 @@
 #include <stdint.h>
 #include <stdio.h>
 
-<<<<<<< HEAD
-struct Jalv;
-
-typedef struct JalvBackend JalvBackend;
-
-typedef struct Jalv Jalv;
-
-enum PortFlow { FLOW_UNKNOWN, FLOW_INPUT, FLOW_OUTPUT };
-
-enum PortType { TYPE_UNKNOWN, TYPE_CONTROL, TYPE_AUDIO, TYPE_EVENT, TYPE_CV };
-
-struct Port {
-  const LilvPort* lilv_port; ///< LV2 port
-  enum PortType   type;      ///< Data type
-  enum PortFlow   flow;      ///< Data flow direction
-  void*           sys_port;  ///< For audio/MIDI ports, otherwise NULL
-  LV2_Evbuf*      evbuf;     ///< For MIDI ports, otherwise NULL
-  void*           widget;    ///< Control widget, if applicable
-  size_t          buf_size;  ///< Custom buffer size, or 0
-  uint32_t        index;     ///< Port index
-  float           control;   ///< For control ports, otherwise 0.0f
-};
-
-// Controls
-
-/// Type of plugin control
-typedef enum {
-  PORT,    ///< Control port
-  PROPERTY ///< Property (set via atom message)
-} ControlType;
-
-typedef struct {
-  float value;
-  char* label;
-} ScalePoint;
-
-/// Order scale points by value
-int
-scale_point_cmp(const ScalePoint* a, const ScalePoint* b);
-
-/// Plugin control
-typedef struct {
-  Jalv*       jalv;
-  ControlType type;
-  LilvNode*   node;
-  LilvNode*   symbol;         ///< Symbol
-  LilvNode*   label;          ///< Human readable label
-  LV2_URID    property;       ///< Iff type == PROPERTY
-  uint32_t    index;          ///< Iff type == PORT
-  LilvNode*   group;          ///< Port/control group, or NULL
-  void*       widget;         ///< Control Widget
-  size_t      n_points;       ///< Number of scale points
-  ScalePoint* points;         ///< Scale points
-  LV2_URID    value_type;     ///< Type of control value
-  LilvNode*   min;            ///< Minimum value
-  LilvNode*   max;            ///< Maximum value
-  LilvNode*   def;            ///< Default value
-  bool        is_toggle;      ///< Boolean (0 and 1 only)
-  bool        is_integer;     ///< Integer values only
-  bool        is_enumeration; ///< Point values only
-  bool        is_logarithmic; ///< Logarithmic scale
-  bool        is_writable;    ///< Writable (input)
-  bool        is_readable;    ///< Readable (output)
-} ControlID;
-
-ControlID*
-new_port_control(Jalv* jalv, uint32_t index);
-
-ControlID*
-new_property_control(Jalv* jalv, const LilvNode* property);
-
-typedef struct {
-  size_t      n_controls;
-  ControlID** controls;
-} Controls;
-
-void
-add_control(Controls* controls, ControlID* control);
-
-ControlID*
-get_property_control(const Controls* controls, LV2_URID property);
-
-/// Control change event, sent through ring buffers for UI updates
-typedef struct {
-  uint32_t index;
-  uint32_t protocol;
-  uint32_t size;
-
-  // Followed immediately by size bytes of data
-} ControlChange;
-
-typedef struct {
-  char*    name;            ///< Client name
-  int      name_exact;      ///< Exit if name is taken
-  char*    load;            ///< Path for state to load
-  char*    preset;          ///< URI of preset to load
-  char*    preset_path;       ///< Default path to save presets
-  char**   controls;        ///< Control values
-  uint32_t buffer_size;     ///< Plugin <= >UI communication buffer size
-  double   update_rate;     ///< UI update rate in Hz
-  double   scale_factor;    ///< UI scale factor
-  int      dump;            ///< Dump communication iff true
-  int      trace;           ///< Print trace log iff true
-  int      generic_ui;      ///< Use generic UI iff true
-  int      show_hidden;     ///< Show controls for notOnGUI ports
-  int      no_menu;         ///< Hide menu iff true
-  int      show_ui;         ///< Show non-embedded UI
-  int      print_controls;  ///< Print control changes to stdout
-  int      non_interactive; ///< Do not listen for commands on stdin
-  char*    ui_uri;          ///< URI of UI to load
-} JalvOptions;
-
-typedef struct {
-  LV2_URID atom_Float;
-  LV2_URID atom_Int;
-  LV2_URID atom_Object;
-  LV2_URID atom_Path;
-  LV2_URID atom_String;
-  LV2_URID atom_eventTransfer;
-  LV2_URID bufsz_maxBlockLength;
-  LV2_URID bufsz_minBlockLength;
-  LV2_URID bufsz_sequenceSize;
-  LV2_URID log_Error;
-  LV2_URID log_Trace;
-  LV2_URID log_Warning;
-  LV2_URID midi_MidiEvent;
-  LV2_URID param_sampleRate;
-  LV2_URID patch_Get;
-  LV2_URID patch_Put;
-  LV2_URID patch_Set;
-  LV2_URID patch_body;
-  LV2_URID patch_property;
-  LV2_URID patch_value;
-  LV2_URID time_Position;
-  LV2_URID time_bar;
-  LV2_URID time_barBeat;
-  LV2_URID time_beatUnit;
-  LV2_URID time_beatsPerBar;
-  LV2_URID time_beatsPerMinute;
-  LV2_URID time_frame;
-  LV2_URID time_speed;
-  LV2_URID ui_scaleFactor;
-  LV2_URID ui_updateRate;
-} JalvURIDs;
-
-typedef struct {
-  LilvNode* atom_AtomPort;
-  LilvNode* atom_Chunk;
-  LilvNode* atom_Float;
-  LilvNode* atom_Path;
-  LilvNode* atom_Sequence;
-  LilvNode* lv2_AudioPort;
-  LilvNode* lv2_CVPort;
-  LilvNode* lv2_ControlPort;
-  LilvNode* lv2_InputPort;
-  LilvNode* lv2_OutputPort;
-  LilvNode* lv2_connectionOptional;
-  LilvNode* lv2_control;
-  LilvNode* lv2_default;
-  LilvNode* lv2_enumeration;
-  LilvNode* lv2_extensionData;
-  LilvNode* lv2_integer;
-  LilvNode* lv2_maximum;
-  LilvNode* lv2_minimum;
-  LilvNode* lv2_name;
-  LilvNode* lv2_reportsLatency;
-  LilvNode* lv2_sampleRate;
-  LilvNode* lv2_symbol;
-  LilvNode* lv2_toggled;
-  LilvNode* midi_MidiEvent;
-  LilvNode* pg_group;
-  LilvNode* pprops_logarithmic;
-  LilvNode* pprops_notOnGUI;
-  LilvNode* pprops_rangeSteps;
-  LilvNode* pset_Preset;
-  LilvNode* pset_bank;
-  LilvNode* rdfs_comment;
-  LilvNode* rdfs_label;
-  LilvNode* rdfs_range;
-  LilvNode* rsz_minimumSize;
-  LilvNode* ui_showInterface;
-  LilvNode* work_interface;
-  LilvNode* work_schedule;
-  LilvNode* end; ///< NULL terminator for easy freeing of entire structure
-} JalvNodes;
-
-typedef enum { JALV_RUNNING, JALV_PAUSE_REQUESTED, JALV_PAUSED } JalvPlayState;
-
-typedef struct {
-  Jalv*                       jalv;      ///< Pointer back to Jalv
-  ZixRing*                    requests;  ///< Requests to the worker
-  ZixRing*                    responses; ///< Responses from the worker
-  void*                       response;  ///< Worker response buffer
-  ZixSem                      sem;       ///< Worker semaphore
-  ZixThread                   thread;    ///< Worker thread
-  const LV2_Worker_Interface* iface;     ///< Plugin worker interface
-  bool                        threaded;  ///< Run work in another thread
-} JalvWorker;
-=======
 JALV_BEGIN_DECLS
->>>>>>> 8c68a451
 
 typedef struct {
   LV2_Feature                map_feature;
@@ -319,37 +119,18 @@
   const LV2_Feature** feature_list;
 };
 
-int
-jalv_open(Jalv* jalv, int* argc, char*** argv);
-
-int
-jalv_close(Jalv* jalv);
-
-<<<<<<< HEAD
 char*
 jalv_get_plugin_name(Jalv* jalv);
 
 char*
 jalv_get_working_dir();
 
-JalvBackend*
-jalv_backend_init(Jalv* jalv);
-
-void
-jalv_backend_activate(Jalv* jalv);
-
-void
-jalv_backend_deactivate(Jalv* jalv);
-
-void
-jalv_backend_close(Jalv* jalv);
-
-/// Expose a port to the system (if applicable) and connect it to its buffer
-void
-jalv_backend_activate_port(Jalv* jalv, uint32_t port_index);
-
-=======
->>>>>>> 8c68a451
+int
+jalv_open(Jalv* jalv, int* argc, char*** argv);
+
+int
+jalv_close(Jalv* jalv);
+
 void
 jalv_create_ports(Jalv* jalv);
 
@@ -432,64 +213,7 @@
    @return 0 on success, non-zero on failure (overflow).
 */
 int
-<<<<<<< HEAD
-jalv_save_preset(Jalv*       jalv,
-                 const char* dir,
-                 const char* uri,
-                 const char* label,
-                 const char* filename);
-
-int
-jalv_save_bank_preset(Jalv*  jalv,
-                 const char* dir,
-                 const char* uri_bank,
-                 const char* uri_preset,
-                 const char* label_preset,
-                 const char* filename);
-
-void
-jalv_command_save_preset(Jalv* jalv, char* sym);
-
-void
-jalv_save(Jalv* jalv, const char* dir);
-
-void
-jalv_save_port_values(Jalv* jalv, SerdWriter* writer, const SerdNode* subject);
-char*
-jalv_make_path(LV2_State_Make_Path_Handle handle, const char* path);
-
-void
-jalv_apply_state(Jalv* jalv, LilvState* state);
-
-char*
-atom_to_turtle(LV2_URID_Unmap* unmap,
-               const SerdNode* subject,
-               const SerdNode* predicate,
-               const LV2_Atom* atom);
-
-void
-jalv_print_control(Jalv* jalv, const struct Port* port, float value);
-
-int
-jalv_fix_symbol(char* symbol, const char* extra_allowed_chars);
-
-int
-jalv_fix_filename(char* fname);
-
-char*
-jalv_strdup(const char* str);
-
-char*
-jalv_strjoin(const char* a, const char* b);
-
-JALV_LOG_FUNC(3, 4)
-int
-jalv_printf(LV2_Log_Handle handle, LV2_URID type, const char* fmt, ...);
-
-JALV_LOG_FUNC(3, 0)
-int
-jalv_vprintf(LV2_Log_Handle handle, LV2_URID type, const char* fmt, va_list ap);
-=======
+
 jalv_write_control(Jalv*    jalv,
                    ZixRing* target,
                    uint32_t port_index,
@@ -501,7 +225,6 @@
                const char*     label,
                const LV2_Atom* atom,
                int             color);
->>>>>>> 8c68a451
 
 bool
 jalv_run(Jalv* jalv, uint32_t nframes);

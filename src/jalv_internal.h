/*
  Copyright 2007-2022 David Robillard <d@drobilla.net>

  Permission to use, copy, modify, and/or distribute this software for any
  purpose with or without fee is hereby granted, provided that the above
  copyright notice and this permission notice appear in all copies.

  THIS SOFTWARE IS PROVIDED "AS IS" AND THE AUTHOR DISCLAIMS ALL WARRANTIES
  WITH REGARD TO THIS SOFTWARE INCLUDING ALL IMPLIED WARRANTIES OF
  MERCHANTABILITY AND FITNESS. IN NO EVENT SHALL THE AUTHOR BE LIABLE FOR
  ANY SPECIAL, DIRECT, INDIRECT, OR CONSEQUENTIAL DAMAGES OR ANY DAMAGES
  WHATSOEVER RESULTING FROM LOSS OF USE, DATA OR PROFITS, WHETHER IN AN
  ACTION OF CONTRACT, NEGLIGENCE OR OTHER TORTIOUS ACTION, ARISING OUT OF
  OR IN CONNECTION WITH THE USE OR PERFORMANCE OF THIS SOFTWARE.
*/

#ifndef JALV_INTERNAL_H
#define JALV_INTERNAL_H

#include "jalv_config.h"
#include "lv2_evbuf.h"
#include "symap.h"

#include "zix/ring.h"
#include "zix/sem.h"
#include "zix/thread.h"

#include "lilv/lilv.h"
#include "serd/serd.h"
#include "sratom/sratom.h"
#ifdef HAVE_SUIL
#  include "suil/suil.h"
#endif

#include "lv2/atom/atom.h"
#include "lv2/atom/forge.h"
#include "lv2/core/lv2.h"
#include "lv2/data-access/data-access.h"
#include "lv2/log/log.h"
#include "lv2/options/options.h"
#include "lv2/state/state.h"
#include "lv2/ui/ui.h"
#include "lv2/urid/urid.h"
#include "lv2/worker/worker.h"

#include <stdarg.h>
#include <stdbool.h>
#include <stdint.h>
#include <stdio.h>
#include <stdlib.h>
#include <string.h>

#ifdef __clang__
#  define REALTIME __attribute__((annotate("realtime")))
#else
#  define REALTIME
#endif

#ifdef __GNUC__
#  define JALV_LOG_FUNC(fmt, arg1) __attribute__((format(printf, fmt, arg1)))
#else
#  define JALV_LOG_FUNC(fmt, arg1)
#endif

#ifdef __cplusplus
extern "C" {
#endif

struct Jalv;

typedef struct JalvBackend JalvBackend;

typedef struct Jalv Jalv;

enum PortFlow { FLOW_UNKNOWN, FLOW_INPUT, FLOW_OUTPUT };

enum PortType { TYPE_UNKNOWN, TYPE_CONTROL, TYPE_AUDIO, TYPE_EVENT, TYPE_CV };

struct Port {
  const LilvPort* lilv_port; ///< LV2 port
  enum PortType   type;      ///< Data type
  enum PortFlow   flow;      ///< Data flow direction
  void*           sys_port;  ///< For audio/MIDI ports, otherwise NULL
  LV2_Evbuf*      evbuf;     ///< For MIDI ports, otherwise NULL
  void*           widget;    ///< Control widget, if applicable
  size_t          buf_size;  ///< Custom buffer size, or 0
  uint32_t        index;     ///< Port index
  float           control;   ///< For control ports, otherwise 0.0f
};

// Controls

/// Type of plugin control
typedef enum {
  PORT,    ///< Control port
  PROPERTY ///< Property (set via atom message)
} ControlType;

typedef struct {
  float value;
  char* label;
} ScalePoint;

/// Order scale points by value
int
scale_point_cmp(const ScalePoint* a, const ScalePoint* b);

/// Plugin control
typedef struct {
  Jalv*       jalv;
  ControlType type;
  LilvNode*   node;
  LilvNode*   symbol;         ///< Symbol
  LilvNode*   label;          ///< Human readable label
  LV2_URID    property;       ///< Iff type == PROPERTY
  uint32_t    index;          ///< Iff type == PORT
  LilvNode*   group;          ///< Port/control group, or NULL
  void*       widget;         ///< Control Widget
  size_t      n_points;       ///< Number of scale points
  ScalePoint* points;         ///< Scale points
  LV2_URID    value_type;     ///< Type of control value
  LilvNode*   min;            ///< Minimum value
  LilvNode*   max;            ///< Maximum value
  LilvNode*   def;            ///< Default value
  bool        is_toggle;      ///< Boolean (0 and 1 only)
  bool        is_integer;     ///< Integer values only
  bool        is_enumeration; ///< Point values only
  bool        is_logarithmic; ///< Logarithmic scale
  bool        is_writable;    ///< Writable (input)
  bool        is_readable;    ///< Readable (output)
} ControlID;

ControlID*
new_port_control(Jalv* jalv, uint32_t index);

ControlID*
new_property_control(Jalv* jalv, const LilvNode* property);

typedef struct {
  size_t      n_controls;
  ControlID** controls;
} Controls;

void
add_control(Controls* controls, ControlID* control);

ControlID*
get_property_control(const Controls* controls, LV2_URID property);

/// Control change event, sent through ring buffers for UI updates
typedef struct {
  uint32_t index;
  uint32_t protocol;
  uint32_t size;

  // Followed immediately by size bytes of data
} ControlChange;

typedef struct {
<<<<<<< HEAD
	char*    name;              ///< Client name
	int      name_exact;        ///< Exit if name is taken
	char*    load;              ///< Path for state to load
	char*    preset;            ///< URI of preset to load
	char*    preset_path;       ///< Default path to save presets
	char**   controls;          ///< Control values
	uint32_t buffer_size;       ///< Plugin <= >UI communication buffer size
	double   update_rate;       ///< UI update rate in Hz
	int      dump;              ///< Dump communication iff true
	int      trace;             ///< Print trace log iff true
	int      generic_ui;        ///< Use generic UI iff true
	int      show_hidden;       ///< Show controls for notOnGUI ports
	int      no_menu;           ///< Hide menu iff true
	int      show_ui;           ///< Show non-embedded UI
	int      print_controls;    ///< Print control changes to stdout
	int      non_interactive;   ///< Do not listen for commands on stdin
	char*    ui_uri;            ///< URI of UI to load
=======
  char*    name;            ///< Client name
  int      name_exact;      ///< Exit if name is taken
  char*    load;            ///< Path for state to load
  char*    preset;          ///< URI of preset to load
  char**   controls;        ///< Control values
  uint32_t buffer_size;     ///< Plugin <= >UI communication buffer size
  double   update_rate;     ///< UI update rate in Hz
  double   scale_factor;    ///< UI scale factor
  int      dump;            ///< Dump communication iff true
  int      trace;           ///< Print trace log iff true
  int      generic_ui;      ///< Use generic UI iff true
  int      show_hidden;     ///< Show controls for notOnGUI ports
  int      no_menu;         ///< Hide menu iff true
  int      show_ui;         ///< Show non-embedded UI
  int      print_controls;  ///< Print control changes to stdout
  int      non_interactive; ///< Do not listen for commands on stdin
  char*    ui_uri;          ///< URI of UI to load
>>>>>>> f43249e5
} JalvOptions;

typedef struct {
  LV2_URID atom_Float;
  LV2_URID atom_Int;
  LV2_URID atom_Object;
  LV2_URID atom_Path;
  LV2_URID atom_String;
  LV2_URID atom_eventTransfer;
  LV2_URID bufsz_maxBlockLength;
  LV2_URID bufsz_minBlockLength;
  LV2_URID bufsz_sequenceSize;
  LV2_URID log_Error;
  LV2_URID log_Trace;
  LV2_URID log_Warning;
  LV2_URID midi_MidiEvent;
  LV2_URID param_sampleRate;
  LV2_URID patch_Get;
  LV2_URID patch_Put;
  LV2_URID patch_Set;
  LV2_URID patch_body;
  LV2_URID patch_property;
  LV2_URID patch_value;
  LV2_URID time_Position;
  LV2_URID time_bar;
  LV2_URID time_barBeat;
  LV2_URID time_beatUnit;
  LV2_URID time_beatsPerBar;
  LV2_URID time_beatsPerMinute;
  LV2_URID time_frame;
  LV2_URID time_speed;
  LV2_URID ui_scaleFactor;
  LV2_URID ui_updateRate;
} JalvURIDs;

typedef struct {
  LilvNode* atom_AtomPort;
  LilvNode* atom_Chunk;
  LilvNode* atom_Float;
  LilvNode* atom_Path;
  LilvNode* atom_Sequence;
  LilvNode* lv2_AudioPort;
  LilvNode* lv2_CVPort;
  LilvNode* lv2_ControlPort;
  LilvNode* lv2_InputPort;
  LilvNode* lv2_OutputPort;
  LilvNode* lv2_connectionOptional;
  LilvNode* lv2_control;
  LilvNode* lv2_default;
  LilvNode* lv2_enumeration;
  LilvNode* lv2_extensionData;
  LilvNode* lv2_integer;
  LilvNode* lv2_maximum;
  LilvNode* lv2_minimum;
  LilvNode* lv2_name;
  LilvNode* lv2_reportsLatency;
  LilvNode* lv2_sampleRate;
  LilvNode* lv2_symbol;
  LilvNode* lv2_toggled;
  LilvNode* midi_MidiEvent;
  LilvNode* pg_group;
  LilvNode* pprops_logarithmic;
  LilvNode* pprops_notOnGUI;
  LilvNode* pprops_rangeSteps;
  LilvNode* pset_Preset;
  LilvNode* pset_bank;
  LilvNode* rdfs_comment;
  LilvNode* rdfs_label;
  LilvNode* rdfs_range;
  LilvNode* rsz_minimumSize;
  LilvNode* ui_showInterface;
  LilvNode* work_interface;
  LilvNode* work_schedule;
  LilvNode* end; ///< NULL terminator for easy freeing of entire structure
} JalvNodes;

typedef enum { JALV_RUNNING, JALV_PAUSE_REQUESTED, JALV_PAUSED } JalvPlayState;

typedef struct {
  Jalv*                       jalv;      ///< Pointer back to Jalv
  ZixRing*                    requests;  ///< Requests to the worker
  ZixRing*                    responses; ///< Responses from the worker
  void*                       response;  ///< Worker response buffer
  ZixSem                      sem;       ///< Worker semaphore
  ZixThread                   thread;    ///< Worker thread
  const LV2_Worker_Interface* iface;     ///< Plugin worker interface
  bool                        threaded;  ///< Run work in another thread
} JalvWorker;

typedef struct {
  LV2_Feature                map_feature;
  LV2_Feature                unmap_feature;
  LV2_State_Make_Path        make_path;
  LV2_Feature                make_path_feature;
  LV2_Worker_Schedule        sched;
  LV2_Feature                sched_feature;
  LV2_Worker_Schedule        ssched;
  LV2_Feature                state_sched_feature;
  LV2_Log_Log                llog;
  LV2_Feature                log_feature;
  LV2_Options_Option         options[7];
  LV2_Feature                options_feature;
  LV2_Feature                safe_restore_feature;
  LV2UI_Request_Value        request_value;
  LV2_Feature                request_value_feature;
  LV2_Extension_Data_Feature ext_data;
} JalvFeatures;

struct Jalv {
  JalvOptions       opts;          ///< Command-line options
  JalvURIDs         urids;         ///< URIDs
  JalvNodes         nodes;         ///< Nodes
  LV2_Atom_Forge    forge;         ///< Atom forge
  const char*       prog_name;     ///< Program name (argv[0])
  LilvWorld*        world;         ///< Lilv World
  LV2_URID_Map      map;           ///< URI => Int map
  LV2_URID_Unmap    unmap;         ///< Int => URI map
  SerdEnv*          env;           ///< Environment for RDF printing
  Sratom*           sratom;        ///< Atom serialiser
  Sratom*           ui_sratom;     ///< Atom serialiser for UI thread
  Symap*            symap;         ///< URI map
  ZixSem            symap_lock;    ///< Lock for URI map
  JalvBackend*      backend;       ///< Audio system backend
  ZixRing*          ui_events;     ///< Port events from UI
  ZixRing*          plugin_events; ///< Port events from plugin
  void*             ui_event_buf;  ///< Buffer for reading UI port events
  JalvWorker        worker;        ///< Worker thread implementation
  JalvWorker        state_worker;  ///< Synchronous worker for state restore
  ZixSem            work_lock;     ///< Lock for plugin work() method
  ZixSem            done;          ///< Exit semaphore
  ZixSem            paused;        ///< Paused signal from process thread
  JalvPlayState     play_state;    ///< Current play state
  char*             temp_dir;      ///< Temporary plugin state directory
  char*             save_dir;      ///< Plugin save directory
  const LilvPlugin* plugin;        ///< Plugin class (RDF data)
  LilvState*        preset;        ///< Current preset
  LilvUIs*          uis;           ///< All plugin UIs (RDF data)
  const LilvUI*     ui;            ///< Plugin UI (RDF data)
  const LilvNode*   ui_type;       ///< Plugin UI type (unwrapped)
  LilvInstance*     instance;      ///< Plugin instance (shared library)
#ifdef HAVE_SUIL
  SuilHost*     ui_host;     ///< Plugin UI host support
  SuilInstance* ui_instance; ///< Plugin UI instance (shared library)
#endif
  void*               window;          ///< Window (if applicable)
  struct Port*        ports;           ///< Port array of size num_ports
  Controls            controls;        ///< Available plugin controls
  uint32_t            block_length;    ///< Audio buffer size (block length)
  size_t              midi_buf_size;   ///< Size of MIDI port buffers
  uint32_t            control_in;      ///< Index of control input port
  uint32_t            num_ports;       ///< Size of the two following arrays:
  uint32_t            plugin_latency;  ///< Latency reported by plugin (if any)
  float               ui_update_hz;    ///< Frequency of UI updates
  float               ui_scale_factor; ///< UI scale factor
  float               sample_rate;     ///< Sample rate
  uint32_t            event_delta_t;   ///< Frames since last update sent to UI
  uint32_t            position;        ///< Transport position in frames
  float               bpm;             ///< Transport tempo in beats per minute
  bool                rolling;         ///< Transport speed (0=stop, 1=play)
  bool                buf_size_set;    ///< True iff buffer size callback fired
  bool                exit;            ///< True iff execution is finished
  bool                has_ui;          ///< True iff a control UI is present
  bool                request_update;  ///< True iff a plugin update is needed
  bool                safe_restore;    ///< Plugin restore() is thread-safe
  JalvFeatures        features;
  const LV2_Feature** feature_list;
};

int
jalv_open(Jalv* jalv, int* argc, char*** argv);

int
jalv_init(int* argc, char*** argv, JalvOptions* opts);

int
jalv_close(Jalv* jalv);

char*
jalv_get_plugin_name(Jalv* jalv);

char*
jalv_get_working_dir();

JalvBackend*
jalv_backend_init(Jalv* jalv);

void
jalv_backend_activate(Jalv* jalv);

void
jalv_backend_deactivate(Jalv* jalv);

void
jalv_backend_close(Jalv* jalv);

/// Expose a port to the system (if applicable) and connect it to its buffer
void
jalv_backend_activate_port(Jalv* jalv, uint32_t port_index);

void
jalv_create_ports(Jalv* jalv);

void
jalv_allocate_port_buffers(Jalv* jalv);

struct Port*
jalv_port_by_symbol(Jalv* jalv, const char* sym);

void
jalv_create_controls(Jalv* jalv, bool writable);

ControlID*
jalv_control_by_symbol(Jalv* jalv, const char* sym);

void
jalv_set_control(const ControlID* control,
                 uint32_t         size,
                 LV2_URID         type,
                 const void*      body);

const char*
jalv_native_ui_type(void);

bool
jalv_discover_ui(Jalv* jalv);

float
jalv_ui_refresh_rate(Jalv* jalv);

float
jalv_ui_scale_factor(Jalv* jalv);

int
jalv_open_ui(Jalv* jalv);

LilvNode*
jalv_select_plugin(Jalv* jalv);

void
jalv_init_ui(Jalv* jalv);

int
jalv_close_ui(Jalv* jalv);

void
jalv_ui_instantiate(Jalv* jalv, const char* native_ui_type, void* parent);

bool
jalv_ui_is_resizable(Jalv* jalv);

void
jalv_ui_write(void*       jalv_handle,
              uint32_t    port_index,
              uint32_t    buffer_size,
              uint32_t    protocol,
              const void* buffer);

void
jalv_apply_ui_events(Jalv* jalv, uint32_t nframes);

uint32_t
jalv_ui_port_index(void* controller, const char* symbol);

void
jalv_ui_port_event(Jalv*       jalv,
                   uint32_t    port_index,
                   uint32_t    buffer_size,
                   uint32_t    protocol,
                   const void* buffer);

bool
jalv_send_to_ui(Jalv*       jalv,
                uint32_t    port_index,
                uint32_t    type,
                uint32_t    size,
                const void* body);
bool
jalv_run(Jalv* jalv, uint32_t nframes);

int
jalv_update(Jalv* jalv);

typedef int (*PresetSink)(Jalv*           jalv,
                          const LilvNode* node,
                          const LilvNode* title,
                          void*           data);

int
jalv_load_presets(Jalv* jalv, PresetSink sink, void* data);

int
jalv_unload_presets(Jalv* jalv);

int
jalv_apply_preset(Jalv* jalv, const LilvNode* preset);

int
jalv_delete_current_preset(Jalv* jalv);

int
jalv_save_preset(Jalv*       jalv,
                 const char* dir,
                 const char* uri,
                 const char* label,
                 const char* filename);

int
jalv_save_bank_preset(Jalv*  jalv,
                 const char* dir,
                 const char* uri_bank,
                 const char* uri_preset,
                 const char* label_preset,
                 const char* filename);

void
jalv_command_save_preset(Jalv* jalv, char* sym);

void
jalv_save(Jalv* jalv, const char* dir);

void
jalv_save_port_values(Jalv* jalv, SerdWriter* writer, const SerdNode* subject);
char*
jalv_make_path(LV2_State_Make_Path_Handle handle, const char* path);

void
jalv_apply_state(Jalv* jalv, LilvState* state);

char*
atom_to_turtle(LV2_URID_Unmap* unmap,
               const SerdNode* subject,
               const SerdNode* predicate,
               const LV2_Atom* atom);

<<<<<<< HEAD
static inline void
jalv_print_control(Jalv* jalv, const struct Port* port, float value)
{
	const LilvNode* sym = lilv_port_get_symbol(jalv->plugin, port->lilv_port);
	printf("%s = %f\n", lilv_node_as_string(sym), value);
}

int
jalv_fix_symbol(char* symbol, const char* extra_allowed_chars);

int
jalv_fix_filename(char* fname);

static inline char*
jalv_strdup(const char* str)
{
	const size_t len  = strlen(str);
	char*        copy = (char*)malloc(len + 1);
	memcpy(copy, str, len + 1);
	return copy;
}

static inline char*
jalv_strjoin(const char* a, const char* b)
{
	const size_t a_len = strlen(a);
	const size_t b_len = strlen(b);
	char* const  out   = (char*)malloc(a_len + b_len + 1);

	memcpy(out,         a, a_len);
	memcpy(out + a_len, b, b_len);
	out[a_len + b_len] = '\0';

	return out;
}
=======
void
jalv_print_control(Jalv* jalv, const struct Port* port, float value);

char*
jalv_strdup(const char* str);

char*
jalv_strjoin(const char* a, const char* b);
>>>>>>> f43249e5

JALV_LOG_FUNC(3, 4)
int
jalv_printf(LV2_Log_Handle handle, LV2_URID type, const char* fmt, ...);

JALV_LOG_FUNC(3, 0)
int
jalv_vprintf(LV2_Log_Handle handle, LV2_URID type, const char* fmt, va_list ap);

bool
jalv_ansi_start(FILE* stream, int color);

void
jalv_ansi_reset(FILE* stream);

#ifdef __cplusplus
} // extern "C"
#endif

#endif // JALV_INTERNAL_H<|MERGE_RESOLUTION|>--- conflicted
+++ resolved
@@ -157,29 +157,11 @@
 } ControlChange;
 
 typedef struct {
-<<<<<<< HEAD
-	char*    name;              ///< Client name
-	int      name_exact;        ///< Exit if name is taken
-	char*    load;              ///< Path for state to load
-	char*    preset;            ///< URI of preset to load
-	char*    preset_path;       ///< Default path to save presets
-	char**   controls;          ///< Control values
-	uint32_t buffer_size;       ///< Plugin <= >UI communication buffer size
-	double   update_rate;       ///< UI update rate in Hz
-	int      dump;              ///< Dump communication iff true
-	int      trace;             ///< Print trace log iff true
-	int      generic_ui;        ///< Use generic UI iff true
-	int      show_hidden;       ///< Show controls for notOnGUI ports
-	int      no_menu;           ///< Hide menu iff true
-	int      show_ui;           ///< Show non-embedded UI
-	int      print_controls;    ///< Print control changes to stdout
-	int      non_interactive;   ///< Do not listen for commands on stdin
-	char*    ui_uri;            ///< URI of UI to load
-=======
   char*    name;            ///< Client name
   int      name_exact;      ///< Exit if name is taken
   char*    load;            ///< Path for state to load
   char*    preset;          ///< URI of preset to load
+  char*    preset_path;       ///< Default path to save presets
   char**   controls;        ///< Control values
   uint32_t buffer_size;     ///< Plugin <= >UI communication buffer size
   double   update_rate;     ///< UI update rate in Hz
@@ -193,7 +175,6 @@
   int      print_controls;  ///< Print control changes to stdout
   int      non_interactive; ///< Do not listen for commands on stdin
   char*    ui_uri;          ///< URI of UI to load
->>>>>>> f43249e5
 } JalvOptions;
 
 typedef struct {
@@ -528,52 +509,20 @@
                const SerdNode* predicate,
                const LV2_Atom* atom);
 
-<<<<<<< HEAD
-static inline void
-jalv_print_control(Jalv* jalv, const struct Port* port, float value)
-{
-	const LilvNode* sym = lilv_port_get_symbol(jalv->plugin, port->lilv_port);
-	printf("%s = %f\n", lilv_node_as_string(sym), value);
-}
+void
+jalv_print_control(Jalv* jalv, const struct Port* port, float value);
 
 int
 jalv_fix_symbol(char* symbol, const char* extra_allowed_chars);
 
 int
 jalv_fix_filename(char* fname);
-
-static inline char*
-jalv_strdup(const char* str)
-{
-	const size_t len  = strlen(str);
-	char*        copy = (char*)malloc(len + 1);
-	memcpy(copy, str, len + 1);
-	return copy;
-}
-
-static inline char*
-jalv_strjoin(const char* a, const char* b)
-{
-	const size_t a_len = strlen(a);
-	const size_t b_len = strlen(b);
-	char* const  out   = (char*)malloc(a_len + b_len + 1);
-
-	memcpy(out,         a, a_len);
-	memcpy(out + a_len, b, b_len);
-	out[a_len + b_len] = '\0';
-
-	return out;
-}
-=======
-void
-jalv_print_control(Jalv* jalv, const struct Port* port, float value);
 
 char*
 jalv_strdup(const char* str);
 
 char*
 jalv_strjoin(const char* a, const char* b);
->>>>>>> f43249e5
 
 JALV_LOG_FUNC(3, 4)
 int

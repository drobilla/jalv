--- conflicted
+++ resolved
@@ -19,22 +19,11 @@
 enum PortType { TYPE_UNKNOWN, TYPE_CONTROL, TYPE_AUDIO, TYPE_EVENT, TYPE_CV };
 
 struct Port {
-<<<<<<< HEAD
-  const LilvPort* lilv_port;   ///< LV2 port
-  enum PortType   type;        ///< Data type
-  enum PortFlow   flow;        ///< Data flow direction
-  void*           sys_port;    ///< For audio/MIDI ports, otherwise NULL
-  void*           bypass_port; ///< For audio output ports, otherwise NULL
-  LV2_Evbuf*      evbuf;       ///< For MIDI ports, otherwise NULL
-  void*           widget;      ///< Control widget, if applicable
-  size_t          buf_size;    ///< Custom buffer size, or 0
-  uint32_t        index;       ///< Port index
-  float           control;     ///< For control ports, otherwise 0.0f
-=======
   const LilvPort* lilv_port; ///< LV2 port
   enum PortType   type;      ///< Data type
   enum PortFlow   flow;      ///< Data flow direction
   void*           sys_port;  ///< For audio/MIDI ports, otherwise NULL
+  void*           bypass_port; ///< For audio output ports, otherwise NULL
   LV2_Evbuf*      evbuf;     ///< For MIDI ports, otherwise NULL
   void*           widget;    ///< Control widget, if applicable
   size_t          buf_size;  ///< Custom buffer size, or 0
@@ -42,7 +31,6 @@
   float           control;   ///< For control ports, otherwise 0.0f
   float           defval;    ///< For control ports, otherwise 0.0f
   bool            is_set;    ///< For control ports: is value set?
->>>>>>> c3ab6a93
 };
 
 JALV_END_DECLS

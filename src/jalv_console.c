/*
  Copyright 2007-2016 David Robillard <d@drobilla.net>

  Permission to use, copy, modify, and/or distribute this software for any
  purpose with or without fee is hereby granted, provided that the above
  copyright notice and this permission notice appear in all copies.

  THIS SOFTWARE IS PROVIDED "AS IS" AND THE AUTHOR DISCLAIMS ALL WARRANTIES
  WITH REGARD TO THIS SOFTWARE INCLUDING ALL IMPLIED WARRANTIES OF
  MERCHANTABILITY AND FITNESS. IN NO EVENT SHALL THE AUTHOR BE LIABLE FOR
  ANY SPECIAL, DIRECT, INDIRECT, OR CONSEQUENTIAL DAMAGES OR ANY DAMAGES
  WHATSOEVER RESULTING FROM LOSS OF USE, DATA OR PROFITS, WHETHER IN AN
  ACTION OF CONTRACT, NEGLIGENCE OR OTHER TORTIOUS ACTION, ARISING OUT OF
  OR IN CONNECTION WITH THE USE OR PERFORMANCE OF THIS SOFTWARE.
*/

#define _POSIX_C_SOURCE 200809L
#define _XOPEN_SOURCE   600
#define _BSD_SOURCE     1
#define _DEFAULT_SOURCE 1

#include "jalv_config.h"
#include "jalv_internal.h"

#include "lilv/lilv.h"
#include "lv2/ui/ui.h"
#include "suil/suil.h"
#include "zix/common.h"
#include "zix/sem.h"

#include <stdbool.h>
#include <stdint.h>
#include <stdio.h>
#include <stdlib.h>
#include <string.h>
#include <unistd.h>

static int
print_usage(const char* name, bool error)
{
	FILE* const os = error ? stderr : stdout;
	fprintf(os, "Usage: %s [OPTION...] PLUGIN_URI\n", name);
	fprintf(os, "Run an LV2 plugin as a Jack application.\n");
	fprintf(os, "  -b SIZE      Buffer size for plugin <=> UI communication\n");
	fprintf(os, "  -c SYM=VAL   Set control value (e.g. \"vol=1.4\")\n");
	fprintf(os, "  -d           Dump plugin <=> UI communication\n");
	fprintf(os, "  -U URI       Load the UI with the given URI\n");
	fprintf(os, "  -h           Display this help and exit\n");
	fprintf(os, "  -l DIR       Load state from save directory\n");
	fprintf(os, "  -n NAME      JACK client name\n");
	fprintf(os, "  -p           Print control output changes to stdout\n");
	fprintf(os, "  -s           Show plugin UI if possible\n");
	fprintf(os, "  -t           Print trace messages from plugin\n");
	fprintf(os, "  -x           Exact JACK client name (exit if taken)\n");
	return error ? 1 : 0;
}

void
jalv_ui_port_event(Jalv*       jalv,
                   uint32_t    port_index,
                   uint32_t    buffer_size,
                   uint32_t    protocol,
                   const void* buffer)
{
	if (jalv->ui_instance) {
		suil_instance_port_event(jalv->ui_instance, port_index,
		                         buffer_size, protocol, buffer);
	}
}

int
jalv_init(int* argc, char*** argv, JalvOptions* opts)
{
	int n_controls = 0;
	int a          = 1;
	for (; a < *argc && (*argv)[a][0] == '-'; ++a) {
		if ((*argv)[a][1] == 'h') {
			return print_usage((*argv)[0], true);
		} else if ((*argv)[a][1] == 's') {
			opts->show_ui = true;
		} else if ((*argv)[a][1] == 'p') {
			opts->print_controls = true;
		} else if ((*argv)[a][1] == 'U') {
			if (++a == *argc) {
				fprintf(stderr, "Missing argument for -U\n");
				return 1;
			}
			opts->ui_uri = jalv_strdup((*argv)[a]);
		} else if ((*argv)[a][1] == 'l') {
			if (++a == *argc) {
				fprintf(stderr, "Missing argument for -l\n");
				return 1;
			}
			opts->load = jalv_strdup((*argv)[a]);
		} else if ((*argv)[a][1] == 'b') {
			if (++a == *argc) {
				fprintf(stderr, "Missing argument for -b\n");
				return 1;
			}
			opts->buffer_size = atoi((*argv)[a]);
		} else if ((*argv)[a][1] == 'c') {
			if (++a == *argc) {
				fprintf(stderr, "Missing argument for -c\n");
				return 1;
			}
			opts->controls = (char**)realloc(
				opts->controls, (++n_controls + 1) * sizeof(char*));
			opts->controls[n_controls - 1] = (*argv)[a];
			opts->controls[n_controls]     = NULL;
		} else if ((*argv)[a][1] == 'i') {
			opts->non_interactive = true;
		} else if ((*argv)[a][1] == 'd') {
			opts->dump = true;
		} else if ((*argv)[a][1] == 't') {
			opts->trace = true;
		} else if ((*argv)[a][1] == 'n') {
			if (++a == *argc) {
				fprintf(stderr, "Missing argument for -n\n");
				return 1;
			}
			free(opts->name);
			opts->name = jalv_strdup((*argv)[a]);
		} else if ((*argv)[a][1] == 'x') {
			opts->name_exact = 1;
		} else {
			fprintf(stderr, "Unknown option %s\n", (*argv)[a]);
			return print_usage((*argv)[0], true);
		}
	}

	return 0;
}

const char*
jalv_native_ui_type(void)
{
	return NULL;
}

static void
jalv_print_controls(Jalv* jalv, bool writable, bool readable)
{
	for (size_t i = 0; i < jalv->controls.n_controls; ++i) {
		ControlID* const control = jalv->controls.controls[i];
		if ((control->is_writable && writable) ||
		    (control->is_readable && readable)) {
			struct Port* const port = &jalv->ports[control->index];
			printf("%s = %f\n",
			       lilv_node_as_string(control->symbol),
			       port->control);
		}
	}
}

static int
jalv_print_preset(Jalv*           ZIX_UNUSED(jalv),
                  const LilvNode* node,
                  const LilvNode* title,
                  void*           ZIX_UNUSED(data))
{
	printf("%s (%s)\n", lilv_node_as_string(node), lilv_node_as_string(title));
	return 0;
}

static void
jalv_process_command(Jalv* jalv, const char* cmd)
{
<<<<<<< HEAD
	char     sym[512];
	uint32_t index;
	float    value;
=======
	char     sym[1024];
	uint32_t index = 0;
	float    value = 0.0f;
>>>>>>> 8952dde0
	if (!strncmp(cmd, "help", 4)) {
		fprintf(stderr,
		        "Commands:\n"
		        "  help              Display this help message\n"
		        "  controls          Print settable control values\n"
		        "  monitors          Print output control values\n"
		        "  presets           Print available presets\n"
		        "  preset URI        Set preset\n"
		        "  set INDEX VALUE   Set control value by port index\n"
		        "  set SYMBOL VALUE  Set control value by symbol\n"
		        "  SYMBOL = VALUE    Set control value by symbol\n");
	} else if (strcmp(cmd, "presets\n") == 0) {
		jalv_unload_presets(jalv);
		jalv_load_presets(jalv, jalv_print_preset, NULL);
	} else if (sscanf(cmd, "preset %1023[a-zA-Z0-9_:/-.#]\n", sym) == 1) {
		LilvNode* preset = lilv_new_uri(jalv->world, sym);
		lilv_world_load_resource(jalv->world, preset);
		jalv_apply_preset(jalv, preset);
		lilv_node_free(preset);
		jalv_print_controls(jalv, true, false);
	} else if (strcmp(cmd, "controls\n") == 0) {
		jalv_print_controls(jalv, true, false);
	} else if (strcmp(cmd, "monitors\n") == 0) {
		jalv_print_controls(jalv, false, true);
	} else if (sscanf(cmd, "set %u %f", &index, &value) == 2) {
		if (index < jalv->num_ports) {
			jalv->ports[index].control = value;
			jalv_print_control(jalv, &jalv->ports[index], value);
		} else {
			fprintf(stderr, "error: port index out of range\n");
		}
	} else if (sscanf(cmd, "set %1023[a-zA-Z0-9_] %f", sym, &value) == 2 ||
	           sscanf(cmd, "%1023[a-zA-Z0-9_] = %f", sym, &value) == 2) {
		struct Port* port = NULL;
		for (uint32_t i = 0; i < jalv->num_ports; ++i) {
			struct Port* p = &jalv->ports[i];
			const LilvNode* s = lilv_port_get_symbol(jalv->plugin, p->lilv_port);
			if (!strcmp(lilv_node_as_string(s), sym)) {
				port = p;
				break;
			}
		}
		if (port) {
			port->control = value;
			jalv_print_control(jalv, port, value);
		} else {
			fprintf(stderr, "error: no control named `%s'\n", sym);
		}
	} else {
		fprintf(stderr, "error: invalid command (try `help')\n");
	}
}

bool
jalv_discover_ui(Jalv* jalv)
{
	return jalv->opts.show_ui;
}

static bool
jalv_run_custom_ui(Jalv* jalv)
{
#ifdef HAVE_SUIL
	const LV2UI_Idle_Interface* idle_iface = NULL;
	const LV2UI_Show_Interface* show_iface = NULL;
	if (jalv->ui && jalv->opts.show_ui) {
		jalv_ui_instantiate(jalv, jalv_native_ui_type(), NULL);
		idle_iface = (const LV2UI_Idle_Interface*)
			suil_instance_extension_data(jalv->ui_instance, LV2_UI__idleInterface);
		show_iface = (const LV2UI_Show_Interface*)
			suil_instance_extension_data(jalv->ui_instance, LV2_UI__showInterface);
	}

	if (show_iface && idle_iface) {
		show_iface->show(suil_instance_get_handle(jalv->ui_instance));

		// Drive idle interface until interrupted
		while (!zix_sem_try_wait(&jalv->done)) {
			jalv_update(jalv);
			if (idle_iface->idle(suil_instance_get_handle(jalv->ui_instance))) {
				break;
			}
			usleep(33333);
		}

		show_iface->hide(suil_instance_get_handle(jalv->ui_instance));
		return true;
	}
#endif

	return false;
}

float
jalv_ui_refresh_rate(Jalv* ZIX_UNUSED(jalv))
{
	return 30.0f;
}

int
jalv_open_ui(Jalv* jalv)
{
	if (!jalv_run_custom_ui(jalv) && !jalv->opts.non_interactive) {
		// Primitive command prompt for setting control values
		while (!zix_sem_try_wait(&jalv->done)) {
<<<<<<< HEAD
			char line[512];
=======
			char line[1024];
>>>>>>> 8952dde0
			printf("> ");
			if (fgets(line, sizeof(line), stdin)) {
				jalv_process_command(jalv, line);
			} else {
				break;
			}
		}
	} else {
		zix_sem_wait(&jalv->done);
	}

	// Caller waits on the done sem, so increment it again to exit
	zix_sem_post(&jalv->done);

	return 0;
}

int
jalv_close_ui(Jalv* jalv)
{
	zix_sem_post(&jalv->done);
	return 0;
}<|MERGE_RESOLUTION|>--- conflicted
+++ resolved
@@ -165,15 +165,9 @@
 static void
 jalv_process_command(Jalv* jalv, const char* cmd)
 {
-<<<<<<< HEAD
-	char     sym[512];
-	uint32_t index;
-	float    value;
-=======
 	char     sym[1024];
 	uint32_t index = 0;
 	float    value = 0.0f;
->>>>>>> 8952dde0
 	if (!strncmp(cmd, "help", 4)) {
 		fprintf(stderr,
 		        "Commands:\n"
@@ -279,11 +273,7 @@
 	if (!jalv_run_custom_ui(jalv) && !jalv->opts.non_interactive) {
 		// Primitive command prompt for setting control values
 		while (!zix_sem_try_wait(&jalv->done)) {
-<<<<<<< HEAD
-			char line[512];
-=======
 			char line[1024];
->>>>>>> 8952dde0
 			printf("> ");
 			if (fgets(line, sizeof(line), stdin)) {
 				jalv_process_command(jalv, line);
